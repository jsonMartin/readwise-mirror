--- conflicted
+++ resolved
@@ -1,11 +1,7 @@
 {
     "id": "readwise-mirror",
     "name": "Readwise mirror",
-<<<<<<< HEAD
-    "version": "2.1.0-beta.8",
-=======
     "version": "2.1.0",
->>>>>>> 5b697b9e
     "minAppVersion": "1.1.1",
     "description": "Mirror your Readwise library directly to an Obsidian vault",
     "author": "jsonmartin, johannrichard",
