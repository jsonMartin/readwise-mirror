# Readwise Mirror Plugin

**Readwise Mirror** is an unoffical open source plugin for the powerful note-taking and knowledge-base application [Obsidian](http://obsidian.md/). This plugin allows a user to "mirror" their entire Readwise library by automatically downloading all highlights/notes and syncing changes directly into an Obsidian vault.

![example.gif](https://raw.githubusercontent.com/jsonMartin/readwise-mirror/master/example.gif)

The format of the output is similar to the Markdown export available directly from Readwise (which groups all highlights together in one file per book/article/etc), except that it is integrated directly into Obsidian and provides beneficial Obsidian formatting enhancements, such as automatically creating `[[Links]]` for Book Titles and Author Names *(supports multiple authors)* and block level link references *(using highlight ID)*.

The first time this plugin is ran, it will do a full sync downloading all content from Readwise. Every subsequent sync will only check for sources with new changes made after the last sync attempt; if any are found, it will automatically regenerate the note with the most current data.

## Features

- Supports custom folder for Readwise Library content (default is `Readwise`)
- Subfolders for content type (such as `Books`, `Articles`, etc)
- Full one-way sync ensuring highlights are always current
- Downloads entire Readwise library in a format similar to Readwise manual Markdown export
- Enhanced Obsidian Markdown formatting
  - Automatically creates `[[Links]]` for book titles and authors
  - Contains block level link references *(using the Highlight ID)*. Allows to automatically link/transclude any highlight without needing to modify the Readwise note.
- Supports tags, both within highlights as well as sources (books, articles, etc)
- Supports Readwise Reader fields, notably the summary and document note

## Usage

After installing, visit the plugin configuration page to enter the Readwise Access Token, which can be found here: [https://readwise.io/access_token](https://readwise.io/access_token)

Then run any of the below commands or click the Readwise toolbar to sync for the first time.

## Commands

- `Sync new highlights`: Download all new highlights since previous update
- `Test Readwise API key`: Ensure the Access Token works
- `Delete Readwise library`: Remove the Readwise library file folder from vault
- `Download entire Readwise library (force)`: Forces a full download of all content from Readwise

## How does this work?

### One-way mirror sync vs append-based sync

Any changes made to content in Readwise will be automatically updated during the next sync. **It's important to note that this is a *read only/one way sync*, meaning that any new highlights detected from Readwise will cause the note file to automatically regenerate with the new content**. This was a deliberate design decision to ensure that Readwise is the ultimate source of truth for data; any changes to currently existing highlights in Readwise are always reflected rather than getting out of sync. While another possible solution is to append new highlights to existing content notes instead, it is not feasible to modify existing highlights; this is how Readwise's integration with other services such as Notion & Roam work:
> If I edit or format an existing highlight in Readwise, or make a new note or tag to an existing highlight, will that change be updated in Notion?
> Not at the moment. Any edits, formatting, notes, or tags you had in Readwise before your first sync with Notion will appear in Notion, but new updates to existing highlights will not be reflected in already synced highlights.

### The `obsidian-readwise` plugin for append-based syncing

In addition to this plugin, there is also another Readwise community plugin for Obsidian named [obsidian-readwise](https://github.com/renehernandez/obsidian-readwise), which can be found at: [https://github.com/renehernandez/obsidian-readwise](https://github.com/renehernandez/obsidian-readwise). Both plugins exist for different use cases, so please read below to determine which best suits your needs.

**Because of the way the mirror sync works in this plugin, users lose the ability to modify their notes as the plugin is responsible for managing all note files in the Readwise library.** If a user needs full control over their library or the ability to modify notes and highlights directly in Obsidian, [obsidian-readwise](https://github.com/renehernandez/obsidian-readwise) would be the better choice.

#### **TL;DR**

- Download [obsidian-readwise](https://github.com/renehernandez/obsidian-readwise) to import new highlights to your library with full control over the ability to modify and format your notes
- Download this plugin if you want to mirror your entire Readwise Library into Obsidian and sync modifications to previous highlights

## Performance

If the update is so large that a Readwise API limit is reached, this plugin has a rate limiting throttling solution in place to continue automatically continue downloading the entire library as soon as the limit expires.

As a reference for performance, syncing my library of 5,067 Highlights across 92 books and 9 articles took approximately 20 seconds.

## Manual Installation

- Browse to [releases](https://github.com/jsonMartin/readwise-mirror/releases)
- Download `main.js` and `manifest.json` of the latest release
- Create a `readwise-mirror` subdirectory in your Obsidian plug-in directory (in `.obsidian/plugins` in your vault)
- Move the two downloaded files there
- In Obsidian, go to Settings, scroll down to Community Plug-ins, and activate it.
  - If it refuses to activate with an error message, open the developer console (with Ctrl-Shift-I) and check for error messages.

## Sync highlights with notes only

A lot of the value of Readwise highlights lies in the notes associated with them. E.g. if you are building a Zettelkasten and want to work with literature notes, you typically only want highlights with notes in your Zettelkasten -- and not every highlight.

The option "Only sync highlights with notes" will do exactly that: it will only sync highlights with notes. If an item in your library has only highlights without notes, it will not be synced.

## Templating

The plugin allows for simple templating. Similarly to Readwise's templating, it allows to define

- a header template,
- a highlight template, and
- a template for frontmatter

The frontmatter template can be turned on and off. If you want to revert to the default template, you can just empty the template completely and the plugin will restore the default.

### Header and frontmatter template

The template exposes the following variables (they can be used for both the header and frontmatter):

- ```id```: Document id,
<<<<<<< HEAD
- ```title```: Title,
- ```sanitized_title```: Sanitized title (Equals the filename, good for use as an alias)
=======
- ```title```: Sanitized title,
- ```document_note```: Readwise Reader document note,
- ```summary```: Readwise Reader summary
>>>>>>> 08672026
- ```author```: Author (raw),
- ```authorStr```: Author (formatted, as Wiki Links ```[[Author Name]]```),
- ```category```: Document category,
- ```num_highlights```: Number of highlights,
- ```updated```: Date of last update,
- ```cover_image_url```: Cover image,
- ```highlights_url```: Readwise URL,
- ```highlights```: Highlights,
- ```last_highlight_at```: Date of last highlight,
- ```source_url```: Source URL,
- ```unique_url```: Readwise Reader URL for articles highlighted with Reader, otherwise equal to `source_url`
- ```tags```: Document tags,
- ```highlight_tags```: Rolled-up list of highlight tags,
- ```tags_nohash```: Document tags withough "#",  but with single quotes "'" to avoid issues with tags that are valid in readwise but require special care when used in Obsidian frontmatter (e.g. tags using '@'). To be used in an array in frontmatter (use `tags: [ {{ tags_nohash }}]` in your frontmatter template)
- ```hl_tags_nohash```: List of all highlight tags to be used in an array in frontmatter (withouth "#", similar to `tags_nohash`)

#### Default frontmatter template

```markdown+nunjucks
---
id: {{ id }}
updated: {{ updated }}
title: {{ title }}
author: {{ author }}
---
```

#### Example of a more complex frontmatter template

The following would print both document and all highlight tags, rolled-up:

```markdown+nunjucks
---
id: {{ id }}
updated: {{ updated }}
title: "{{ title }}"
alias: "{{ sanitized_title }}"
author: "{{ author }}"
highlights: {{ num_highlights }}
last_highlight_at: {{ last_highlight_at }}
source: {{ source_url }}
tags: [ {%- if tags_nohash %}{{ tags_nohash }},{%- endif %}{%- if hl_tags_nohash %} {{ hl_tags_nohash }}{%- endif %} ]
---
```

#### Default header template

```markdown+nunjucks
%%
ID: {{ id }}
Updated: {{ updated }}
%%

![]( {{ cover_image_url }})

# About
Title: [[{{ title }}]]
Authors: {{ authorStr }}
Category: #{{ category }}
{%- if tags %}
Tags: {{ tags }}
{%- endif %}
Number of Highlights: =={{ num_highlights }}==
Readwise URL: {{ highlights_url }}
{%- if source_url %}
Source URL: {{ source_url }}
{%- endif %}
Date: [[{{ updated }}]]
Last Highlighted: *{{ last_highlight_at }}*
{%- if summary %}
Summary: {{ summary }}
{%- endif %}

---

{%- if document_note %}
# Document Note

{{ document_note }}
{%- endif %}

# Highlights

```

### Highlights

The highlight template exposes the following variables:

- ```id```: The id of the highlight
- ```text```: The highlighted text
- ```note```: Your nore
- ```location```: The location
- ```location_url```: The url of the location
- ```url```: Unique highlight link (Open in Readwise)
- ```color```: The color
- ```highlighted_at```: Date highlighted (empty if none)
- ```tags```: A formatted string of tags
- ```category```: Category of the source item (book, article, etc.)

#### Default highlight template

```markdown+nunjucks
{{ text }}{%- if category == 'books' %} ([{{ location }}]({{ location_url }})){%- endif %}{%- if color %} %% Color: {{ color }} %%{%- endif %} ^{{id}}{%- if note %}

Note: {{ note }}
{%- endif %}{%- if tags %}

Tags: {{ tags }}
{%- endif %}

---
```

### Blockquote filter

If you want to use blockquotes for text fields in your template, there's a handy `bq` filter that will put the quote character (`>`) in front of every new line. This is useful for both multi-line highlights as well as multi-line notes.

With this filter, templates like the following become possible, without breaking the blockquote.

```markdown+nunjucks
> [!quote]
> {{ text | bq }}{%- if category == 'books' %} ([{{ location }}]({{ location_url }})){%- endif %}{%- if color %} %% Color: {{ color }} %%{%- endif %} ^{{id}}{%- if note %}
Note: {{ note }}
{%- endif %}{%- if tags %}
Tags: {{ tags }}
{%- endif %}
---
```

### Limitations

- The templating is based on the [`nunjucks`](https://mozilla.github.io/nunjucks/templating.html) templating library and thus shares its limitations;
- Certain strings (e.g. date, tags, authors) are currently preformatted
- If you have frontmatter and items with `@` in the title or author's name (typically this happens with highlights imported from Twitter), the frontmatter will be invalid. You can add quotes in your frontmatter template to try to work around these cases: `title: "{{ title }}" but any quotes already present in the title will break your frontmatter too.
<|MERGE_RESOLUTION|>--- conflicted
+++ resolved
@@ -1,233 +1,229 @@
-# Readwise Mirror Plugin
-
-**Readwise Mirror** is an unoffical open source plugin for the powerful note-taking and knowledge-base application [Obsidian](http://obsidian.md/). This plugin allows a user to "mirror" their entire Readwise library by automatically downloading all highlights/notes and syncing changes directly into an Obsidian vault.
-
-![example.gif](https://raw.githubusercontent.com/jsonMartin/readwise-mirror/master/example.gif)
-
-The format of the output is similar to the Markdown export available directly from Readwise (which groups all highlights together in one file per book/article/etc), except that it is integrated directly into Obsidian and provides beneficial Obsidian formatting enhancements, such as automatically creating `[[Links]]` for Book Titles and Author Names *(supports multiple authors)* and block level link references *(using highlight ID)*.
-
-The first time this plugin is ran, it will do a full sync downloading all content from Readwise. Every subsequent sync will only check for sources with new changes made after the last sync attempt; if any are found, it will automatically regenerate the note with the most current data.
-
-## Features
-
-- Supports custom folder for Readwise Library content (default is `Readwise`)
-- Subfolders for content type (such as `Books`, `Articles`, etc)
-- Full one-way sync ensuring highlights are always current
-- Downloads entire Readwise library in a format similar to Readwise manual Markdown export
-- Enhanced Obsidian Markdown formatting
-  - Automatically creates `[[Links]]` for book titles and authors
-  - Contains block level link references *(using the Highlight ID)*. Allows to automatically link/transclude any highlight without needing to modify the Readwise note.
-- Supports tags, both within highlights as well as sources (books, articles, etc)
-- Supports Readwise Reader fields, notably the summary and document note
-
-## Usage
-
-After installing, visit the plugin configuration page to enter the Readwise Access Token, which can be found here: [https://readwise.io/access_token](https://readwise.io/access_token)
-
-Then run any of the below commands or click the Readwise toolbar to sync for the first time.
-
-## Commands
-
-- `Sync new highlights`: Download all new highlights since previous update
-- `Test Readwise API key`: Ensure the Access Token works
-- `Delete Readwise library`: Remove the Readwise library file folder from vault
-- `Download entire Readwise library (force)`: Forces a full download of all content from Readwise
-
-## How does this work?
-
-### One-way mirror sync vs append-based sync
-
-Any changes made to content in Readwise will be automatically updated during the next sync. **It's important to note that this is a *read only/one way sync*, meaning that any new highlights detected from Readwise will cause the note file to automatically regenerate with the new content**. This was a deliberate design decision to ensure that Readwise is the ultimate source of truth for data; any changes to currently existing highlights in Readwise are always reflected rather than getting out of sync. While another possible solution is to append new highlights to existing content notes instead, it is not feasible to modify existing highlights; this is how Readwise's integration with other services such as Notion & Roam work:
-> If I edit or format an existing highlight in Readwise, or make a new note or tag to an existing highlight, will that change be updated in Notion?
-> Not at the moment. Any edits, formatting, notes, or tags you had in Readwise before your first sync with Notion will appear in Notion, but new updates to existing highlights will not be reflected in already synced highlights.
-
-### The `obsidian-readwise` plugin for append-based syncing
-
-In addition to this plugin, there is also another Readwise community plugin for Obsidian named [obsidian-readwise](https://github.com/renehernandez/obsidian-readwise), which can be found at: [https://github.com/renehernandez/obsidian-readwise](https://github.com/renehernandez/obsidian-readwise). Both plugins exist for different use cases, so please read below to determine which best suits your needs.
-
-**Because of the way the mirror sync works in this plugin, users lose the ability to modify their notes as the plugin is responsible for managing all note files in the Readwise library.** If a user needs full control over their library or the ability to modify notes and highlights directly in Obsidian, [obsidian-readwise](https://github.com/renehernandez/obsidian-readwise) would be the better choice.
-
-#### **TL;DR**
-
-- Download [obsidian-readwise](https://github.com/renehernandez/obsidian-readwise) to import new highlights to your library with full control over the ability to modify and format your notes
-- Download this plugin if you want to mirror your entire Readwise Library into Obsidian and sync modifications to previous highlights
-
-## Performance
-
-If the update is so large that a Readwise API limit is reached, this plugin has a rate limiting throttling solution in place to continue automatically continue downloading the entire library as soon as the limit expires.
-
-As a reference for performance, syncing my library of 5,067 Highlights across 92 books and 9 articles took approximately 20 seconds.
-
-## Manual Installation
-
-- Browse to [releases](https://github.com/jsonMartin/readwise-mirror/releases)
-- Download `main.js` and `manifest.json` of the latest release
-- Create a `readwise-mirror` subdirectory in your Obsidian plug-in directory (in `.obsidian/plugins` in your vault)
-- Move the two downloaded files there
-- In Obsidian, go to Settings, scroll down to Community Plug-ins, and activate it.
-  - If it refuses to activate with an error message, open the developer console (with Ctrl-Shift-I) and check for error messages.
-
-## Sync highlights with notes only
-
-A lot of the value of Readwise highlights lies in the notes associated with them. E.g. if you are building a Zettelkasten and want to work with literature notes, you typically only want highlights with notes in your Zettelkasten -- and not every highlight.
-
-The option "Only sync highlights with notes" will do exactly that: it will only sync highlights with notes. If an item in your library has only highlights without notes, it will not be synced.
-
-## Templating
-
-The plugin allows for simple templating. Similarly to Readwise's templating, it allows to define
-
-- a header template,
-- a highlight template, and
-- a template for frontmatter
-
-The frontmatter template can be turned on and off. If you want to revert to the default template, you can just empty the template completely and the plugin will restore the default.
-
-### Header and frontmatter template
-
-The template exposes the following variables (they can be used for both the header and frontmatter):
-
-- ```id```: Document id,
-<<<<<<< HEAD
-- ```title```: Title,
-- ```sanitized_title```: Sanitized title (Equals the filename, good for use as an alias)
-=======
-- ```title```: Sanitized title,
-- ```document_note```: Readwise Reader document note,
-- ```summary```: Readwise Reader summary
->>>>>>> 08672026
-- ```author```: Author (raw),
-- ```authorStr```: Author (formatted, as Wiki Links ```[[Author Name]]```),
-- ```category```: Document category,
-- ```num_highlights```: Number of highlights,
-- ```updated```: Date of last update,
-- ```cover_image_url```: Cover image,
-- ```highlights_url```: Readwise URL,
-- ```highlights```: Highlights,
-- ```last_highlight_at```: Date of last highlight,
-- ```source_url```: Source URL,
-- ```unique_url```: Readwise Reader URL for articles highlighted with Reader, otherwise equal to `source_url`
-- ```tags```: Document tags,
-- ```highlight_tags```: Rolled-up list of highlight tags,
-- ```tags_nohash```: Document tags withough "#",  but with single quotes "'" to avoid issues with tags that are valid in readwise but require special care when used in Obsidian frontmatter (e.g. tags using '@'). To be used in an array in frontmatter (use `tags: [ {{ tags_nohash }}]` in your frontmatter template)
-- ```hl_tags_nohash```: List of all highlight tags to be used in an array in frontmatter (withouth "#", similar to `tags_nohash`)
-
-#### Default frontmatter template
-
-```markdown+nunjucks
----
-id: {{ id }}
-updated: {{ updated }}
-title: {{ title }}
-author: {{ author }}
----
-```
-
-#### Example of a more complex frontmatter template
-
-The following would print both document and all highlight tags, rolled-up:
-
-```markdown+nunjucks
----
-id: {{ id }}
-updated: {{ updated }}
-title: "{{ title }}"
-alias: "{{ sanitized_title }}"
-author: "{{ author }}"
-highlights: {{ num_highlights }}
-last_highlight_at: {{ last_highlight_at }}
-source: {{ source_url }}
-tags: [ {%- if tags_nohash %}{{ tags_nohash }},{%- endif %}{%- if hl_tags_nohash %} {{ hl_tags_nohash }}{%- endif %} ]
----
-```
-
-#### Default header template
-
-```markdown+nunjucks
-%%
-ID: {{ id }}
-Updated: {{ updated }}
-%%
-
-![]( {{ cover_image_url }})
-
-# About
-Title: [[{{ title }}]]
-Authors: {{ authorStr }}
-Category: #{{ category }}
-{%- if tags %}
-Tags: {{ tags }}
-{%- endif %}
-Number of Highlights: =={{ num_highlights }}==
-Readwise URL: {{ highlights_url }}
-{%- if source_url %}
-Source URL: {{ source_url }}
-{%- endif %}
-Date: [[{{ updated }}]]
-Last Highlighted: *{{ last_highlight_at }}*
-{%- if summary %}
-Summary: {{ summary }}
-{%- endif %}
-
----
-
-{%- if document_note %}
-# Document Note
-
-{{ document_note }}
-{%- endif %}
-
-# Highlights
-
-```
-
-### Highlights
-
-The highlight template exposes the following variables:
-
-- ```id```: The id of the highlight
-- ```text```: The highlighted text
-- ```note```: Your nore
-- ```location```: The location
-- ```location_url```: The url of the location
-- ```url```: Unique highlight link (Open in Readwise)
-- ```color```: The color
-- ```highlighted_at```: Date highlighted (empty if none)
-- ```tags```: A formatted string of tags
-- ```category```: Category of the source item (book, article, etc.)
-
-#### Default highlight template
-
-```markdown+nunjucks
-{{ text }}{%- if category == 'books' %} ([{{ location }}]({{ location_url }})){%- endif %}{%- if color %} %% Color: {{ color }} %%{%- endif %} ^{{id}}{%- if note %}
-
-Note: {{ note }}
-{%- endif %}{%- if tags %}
-
-Tags: {{ tags }}
-{%- endif %}
-
----
-```
-
-### Blockquote filter
-
-If you want to use blockquotes for text fields in your template, there's a handy `bq` filter that will put the quote character (`>`) in front of every new line. This is useful for both multi-line highlights as well as multi-line notes.
-
-With this filter, templates like the following become possible, without breaking the blockquote.
-
-```markdown+nunjucks
-> [!quote]
-> {{ text | bq }}{%- if category == 'books' %} ([{{ location }}]({{ location_url }})){%- endif %}{%- if color %} %% Color: {{ color }} %%{%- endif %} ^{{id}}{%- if note %}
-Note: {{ note }}
-{%- endif %}{%- if tags %}
-Tags: {{ tags }}
-{%- endif %}
----
-```
-
-### Limitations
-
-- The templating is based on the [`nunjucks`](https://mozilla.github.io/nunjucks/templating.html) templating library and thus shares its limitations;
-- Certain strings (e.g. date, tags, authors) are currently preformatted
-- If you have frontmatter and items with `@` in the title or author's name (typically this happens with highlights imported from Twitter), the frontmatter will be invalid. You can add quotes in your frontmatter template to try to work around these cases: `title: "{{ title }}" but any quotes already present in the title will break your frontmatter too.
+# Readwise Mirror Plugin
+
+**Readwise Mirror** is an unoffical open source plugin for the powerful note-taking and knowledge-base application [Obsidian](http://obsidian.md/). This plugin allows a user to "mirror" their entire Readwise library by automatically downloading all highlights/notes and syncing changes directly into an Obsidian vault.
+
+![example.gif](https://raw.githubusercontent.com/jsonMartin/readwise-mirror/master/example.gif)
+
+The format of the output is similar to the Markdown export available directly from Readwise (which groups all highlights together in one file per book/article/etc), except that it is integrated directly into Obsidian and provides beneficial Obsidian formatting enhancements, such as automatically creating `[[Links]]` for Book Titles and Author Names *(supports multiple authors)* and block level link references *(using highlight ID)*.
+
+The first time this plugin is ran, it will do a full sync downloading all content from Readwise. Every subsequent sync will only check for sources with new changes made after the last sync attempt; if any are found, it will automatically regenerate the note with the most current data.
+
+## Features
+
+- Supports custom folder for Readwise Library content (default is `Readwise`)
+- Subfolders for content type (such as `Books`, `Articles`, etc)
+- Full one-way sync ensuring highlights are always current
+- Downloads entire Readwise library in a format similar to Readwise manual Markdown export
+- Enhanced Obsidian Markdown formatting
+  - Automatically creates `[[Links]]` for book titles and authors
+  - Contains block level link references *(using the Highlight ID)*. Allows to automatically link/transclude any highlight without needing to modify the Readwise note.
+- Supports tags, both within highlights as well as sources (books, articles, etc)
+- Supports Readwise Reader fields, notably the summary and document note
+
+## Usage
+
+After installing, visit the plugin configuration page to enter the Readwise Access Token, which can be found here: [https://readwise.io/access_token](https://readwise.io/access_token)
+
+Then run any of the below commands or click the Readwise toolbar to sync for the first time.
+
+## Commands
+
+- `Sync new highlights`: Download all new highlights since previous update
+- `Test Readwise API key`: Ensure the Access Token works
+- `Delete Readwise library`: Remove the Readwise library file folder from vault
+- `Download entire Readwise library (force)`: Forces a full download of all content from Readwise
+
+## How does this work?
+
+### One-way mirror sync vs append-based sync
+
+Any changes made to content in Readwise will be automatically updated during the next sync. **It's important to note that this is a *read only/one way sync*, meaning that any new highlights detected from Readwise will cause the note file to automatically regenerate with the new content**. This was a deliberate design decision to ensure that Readwise is the ultimate source of truth for data; any changes to currently existing highlights in Readwise are always reflected rather than getting out of sync. While another possible solution is to append new highlights to existing content notes instead, it is not feasible to modify existing highlights; this is how Readwise's integration with other services such as Notion & Roam work:
+> If I edit or format an existing highlight in Readwise, or make a new note or tag to an existing highlight, will that change be updated in Notion?
+> Not at the moment. Any edits, formatting, notes, or tags you had in Readwise before your first sync with Notion will appear in Notion, but new updates to existing highlights will not be reflected in already synced highlights.
+
+### The `obsidian-readwise` plugin for append-based syncing
+
+In addition to this plugin, there is also another Readwise community plugin for Obsidian named [obsidian-readwise](https://github.com/renehernandez/obsidian-readwise), which can be found at: [https://github.com/renehernandez/obsidian-readwise](https://github.com/renehernandez/obsidian-readwise). Both plugins exist for different use cases, so please read below to determine which best suits your needs.
+
+**Because of the way the mirror sync works in this plugin, users lose the ability to modify their notes as the plugin is responsible for managing all note files in the Readwise library.** If a user needs full control over their library or the ability to modify notes and highlights directly in Obsidian, [obsidian-readwise](https://github.com/renehernandez/obsidian-readwise) would be the better choice.
+
+#### **TL;DR**
+
+- Download [obsidian-readwise](https://github.com/renehernandez/obsidian-readwise) to import new highlights to your library with full control over the ability to modify and format your notes
+- Download this plugin if you want to mirror your entire Readwise Library into Obsidian and sync modifications to previous highlights
+
+## Performance
+
+If the update is so large that a Readwise API limit is reached, this plugin has a rate limiting throttling solution in place to continue automatically continue downloading the entire library as soon as the limit expires.
+
+As a reference for performance, syncing my library of 5,067 Highlights across 92 books and 9 articles took approximately 20 seconds.
+
+## Manual Installation
+
+- Browse to [releases](https://github.com/jsonMartin/readwise-mirror/releases)
+- Download `main.js` and `manifest.json` of the latest release
+- Create a `readwise-mirror` subdirectory in your Obsidian plug-in directory (in `.obsidian/plugins` in your vault)
+- Move the two downloaded files there
+- In Obsidian, go to Settings, scroll down to Community Plug-ins, and activate it.
+  - If it refuses to activate with an error message, open the developer console (with Ctrl-Shift-I) and check for error messages.
+
+## Sync highlights with notes only
+
+A lot of the value of Readwise highlights lies in the notes associated with them. E.g. if you are building a Zettelkasten and want to work with literature notes, you typically only want highlights with notes in your Zettelkasten -- and not every highlight.
+
+The option "Only sync highlights with notes" will do exactly that: it will only sync highlights with notes. If an item in your library has only highlights without notes, it will not be synced.
+
+## Templating
+
+The plugin allows for simple templating. Similarly to Readwise's templating, it allows to define
+
+- a header template,
+- a highlight template, and
+- a template for frontmatter
+
+The frontmatter template can be turned on and off. If you want to revert to the default template, you can just empty the template completely and the plugin will restore the default.
+
+### Header and frontmatter template
+
+The template exposes the following variables (they can be used for both the header and frontmatter):
+
+- ```id```: Document id,
+- ```title```: Title,
+- ```sanitized_title```: Sanitized title (Equals the filename, good for use as an alias)
+- ```document_note```: Readwise Reader document note,
+- ```summary```: Readwise Reader summary
+- ```author```: Author (raw),
+- ```authorStr```: Author (formatted, as Wiki Links ```[[Author Name]]```),
+- ```category```: Document category,
+- ```num_highlights```: Number of highlights,
+- ```updated```: Date of last update,
+- ```cover_image_url```: Cover image,
+- ```highlights_url```: Readwise URL,
+- ```highlights```: Highlights,
+- ```last_highlight_at```: Date of last highlight,
+- ```source_url```: Source URL,
+- ```unique_url```: Readwise Reader URL for articles highlighted with Reader, otherwise equal to `source_url`
+- ```tags```: Document tags,
+- ```highlight_tags```: Rolled-up list of highlight tags,
+- ```tags_nohash```: Document tags withough "#",  but with single quotes "'" to avoid issues with tags that are valid in readwise but require special care when used in Obsidian frontmatter (e.g. tags using '@'). To be used in an array in frontmatter (use `tags: [ {{ tags_nohash }}]` in your frontmatter template)
+- ```hl_tags_nohash```: List of all highlight tags to be used in an array in frontmatter (withouth "#", similar to `tags_nohash`)
+
+#### Default frontmatter template
+
+```markdown+nunjucks
+---
+id: {{ id }}
+updated: {{ updated }}
+title: {{ title }}
+author: {{ author }}
+---
+```
+
+#### Example of a more complex frontmatter template
+
+The following would print both document and all highlight tags, rolled-up:
+
+```markdown+nunjucks
+---
+id: {{ id }}
+updated: {{ updated }}
+title: "{{ title }}"
+alias: "{{ sanitized_title }}"
+author: "{{ author }}"
+highlights: {{ num_highlights }}
+last_highlight_at: {{ last_highlight_at }}
+source: {{ source_url }}
+tags: [ {%- if tags_nohash %}{{ tags_nohash }},{%- endif %}{%- if hl_tags_nohash %} {{ hl_tags_nohash }}{%- endif %} ]
+---
+```
+
+#### Default header template
+
+```markdown+nunjucks
+%%
+ID: {{ id }}
+Updated: {{ updated }}
+%%
+
+![]( {{ cover_image_url }})
+
+# About
+Title: [[{{ title }}]]
+Authors: {{ authorStr }}
+Category: #{{ category }}
+{%- if tags %}
+Tags: {{ tags }}
+{%- endif %}
+Number of Highlights: =={{ num_highlights }}==
+Readwise URL: {{ highlights_url }}
+{%- if source_url %}
+Source URL: {{ source_url }}
+{%- endif %}
+Date: [[{{ updated }}]]
+Last Highlighted: *{{ last_highlight_at }}*
+{%- if summary %}
+Summary: {{ summary }}
+{%- endif %}
+
+---
+
+{%- if document_note %}
+# Document Note
+
+{{ document_note }}
+{%- endif %}
+
+# Highlights
+
+```
+
+### Highlights
+
+The highlight template exposes the following variables:
+
+- ```id```: The id of the highlight
+- ```text```: The highlighted text
+- ```note```: Your nore
+- ```location```: The location
+- ```location_url```: The url of the location
+- ```url```: Unique highlight link (Open in Readwise)
+- ```color```: The color
+- ```highlighted_at```: Date highlighted (empty if none)
+- ```tags```: A formatted string of tags
+- ```category```: Category of the source item (book, article, etc.)
+
+#### Default highlight template
+
+```markdown+nunjucks
+{{ text }}{%- if category == 'books' %} ([{{ location }}]({{ location_url }})){%- endif %}{%- if color %} %% Color: {{ color }} %%{%- endif %} ^{{id}}{%- if note %}
+
+Note: {{ note }}
+{%- endif %}{%- if tags %}
+
+Tags: {{ tags }}
+{%- endif %}
+
+---
+```
+
+### Blockquote filter
+
+If you want to use blockquotes for text fields in your template, there's a handy `bq` filter that will put the quote character (`>`) in front of every new line. This is useful for both multi-line highlights as well as multi-line notes.
+
+With this filter, templates like the following become possible, without breaking the blockquote.
+
+```markdown+nunjucks
+> [!quote]
+> {{ text | bq }}{%- if category == 'books' %} ([{{ location }}]({{ location_url }})){%- endif %}{%- if color %} %% Color: {{ color }} %%{%- endif %} ^{{id}}{%- if note %}
+Note: {{ note }}
+{%- endif %}{%- if tags %}
+Tags: {{ tags }}
+{%- endif %}
+---
+```
+
+### Limitations
+
+- The templating is based on the [`nunjucks`](https://mozilla.github.io/nunjucks/templating.html) templating library and thus shares its limitations;
+- Certain strings (e.g. date, tags, authors) are currently preformatted
+- If you have frontmatter and items with `@` in the title or author's name (typically this happens with highlights imported from Twitter), the frontmatter will be invalid. You can add quotes in your frontmatter template to try to work around these cases: `title: "{{ title }}" but any quotes already present in the title will break your frontmatter too.